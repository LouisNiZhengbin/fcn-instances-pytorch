--- conflicted
+++ resolved
@@ -14,23 +14,12 @@
 import torch
 import torch.utils.data
 import yaml
-<<<<<<< HEAD
-=======
+
 from local_pyutils import TermColors
-from tensorboardX import SummaryWriter
->>>>>>> 7964832f
-
 from scripts.configurations import synthetic_cfg, voc_cfg
 from scripts.configurations.sampler_cfg import sampler_cfgs
 from torchfcn import instance_utils
-<<<<<<< HEAD
 from torchfcn.utils.configs import get_parameters, get_cfg_override_parser
-=======
-from torchfcn.datasets import dataset_statistics, samplers
-from torchfcn.datasets.voc import VOC_ROOT
-from torchfcn.models import model_utils
-from torchfcn.models import attention
->>>>>>> 7964832f
 
 here = osp.dirname(osp.abspath(__file__))
 MY_TIMEZONE = 'America/New_York'
@@ -188,6 +177,23 @@
     else:
         raise Exception('color not recognized: {}\nChoose from: {}, {}'.format(color, color_keys, color_vals))
     return color + text + TermColors.ENDC
+
+
+def check_clean_work_tree(exit_on_error=False, interactive=True):
+    child = subprocess.Popen(['git', 'diff', '--name-only', '--exit-code'], stdout=subprocess.PIPE)
+    stdout = child.communicate()[0]
+    exit_code = child.returncode
+    if exit_code != 0:
+        override = False
+        if interactive:
+            override = 'y' == input(
+                TermColors.WARNING + 'Your working directory tree isn\'t clean:\n ' + TermColors.ENDC +
+                TermColors.FAIL + '{}'.format(stdout.decode()) + TermColors.ENDC +
+                'Please commit or stash your changes. If you\'d like to run anyway,\n enter \'y\': '
+                '' + TermColors.ENDC)
+        if exit_on_error or interactive and not override:
+            raise Exception(TermColors.FAIL + 'Exiting.  Please commit or stash your changes.' + TermColors.ENDC)
+    return exit_code, stdout
 
 
 def create_config_copy(config_dict, config_key_replacements=CONFIG_KEY_REPLACEMENTS_FOR_FILENAME,
@@ -272,77 +278,6 @@
         yaml.safe_dump(cfg, f, default_flow_style=False)
 
 
-<<<<<<< HEAD
-=======
-def get_parameters(model, bias=False):
-    import torch.nn as nn
-    modules_skipped = (
-        nn.ReLU,
-        nn.MaxPool2d,
-        nn.Dropout2d,
-        nn.Sequential,
-        nn.Softmax,
-        torchfcn.models.FCN32s,
-        torchfcn.models.FCN16s,
-        torchfcn.models.FCN8s,
-        torchfcn.models.FCN8sAtOnce,
-        torchfcn.models.FCN8sInstance
-    )
-    for m in model.modules():
-        if isinstance(m, nn.Conv2d):
-            if bias:
-                yield m.bias
-            else:
-                yield m.weight
-        elif isinstance(m, nn.ConvTranspose2d):
-            # weight is frozen because it is just a bilinear upsampling
-            if bias:
-                assert m.bias is None
-        elif isinstance(m, attention.Self_Attn):
-            if bias:
-                yield m.query_conv.bias
-                yield m.key_conv.bias
-                yield m.value_conv.bias
-            else:
-                yield m.query_conv.weight
-                yield m.key_conv.weight
-                yield m.value_conv.weight
-                yield m.gamma
-        elif isinstance(m, modules_skipped):
-            continue
-        else:
-            import ipdb
-            ipdb.set_trace()
-            raise ValueError('Unexpected module: %s' % str(m))
-
-
-def get_trainer(cfg, cuda, model, optim, dataloaders, problem_config, out_dir):
-    writer = SummaryWriter(log_dir=out_dir)
-    trainer = torchfcn.Trainer(
-        cuda=cuda,
-        model=model,
-        optimizer=optim,
-        train_loader=dataloaders['train'],
-        val_loader=dataloaders['val'],
-        train_loader_for_val=dataloaders['train_for_val'],
-        instance_problem=problem_config,
-        out=out_dir,
-        max_iter=cfg['max_iteration'],
-        interval_validate=cfg.get('interval_validate', len(dataloaders['train'])),
-        tensorboard_writer=writer,
-        matching_loss=cfg['matching'],
-        loader_semantic_lbl_only=cfg['semantic_only_labels'],
-        size_average=cfg['size_average'],
-        augment_input_with_semantic_masks=cfg['augment_semantic'],
-        export_activations=cfg['export_activations'],
-        activation_layers_to_export=cfg['activation_layers_to_export'],
-        bool_compute_instance_metrics=cfg['write_instance_metrics'],
-        generate_new_synthetic_data_each_epoch=(cfg['dataset'] == 'synthetic' and cfg['infinite_synthetic'])
-    )
-    return trainer
-
-
->>>>>>> 7964832f
 def get_optimizer(cfg, model, checkpoint_file=None):
     if cfg['optim'] == 'adam':
         optim = torch.optim.Adam(model.parameters(), lr=cfg['lr'], weight_decay=cfg['weight_decay'])
@@ -378,353 +313,6 @@
     return problem_config
 
 
-<<<<<<< HEAD
 def pairwise_or(list1, list2):
     return [a or b for a, b in zip(list1, list2)]
 
-=======
-def get_model(cfg, problem_config, checkpoint_file, semantic_init, cuda):
-    n_input_channels = 3 if not cfg['augment_semantic'] else 3 + problem_config.n_semantic_classes
-    try:
-        model = torchfcn.models.FCN8sInstance(
-            semantic_instance_class_list=problem_config.model_semantic_instance_class_list,
-            map_to_semantic=problem_config.map_to_semantic, include_instance_channel0=False,
-            bottleneck_channel_capacity=cfg['bottleneck_channel_capacity'], score_multiplier_init=cfg['score_multiplier'],
-            n_input_channels=n_input_channels, clip=cfg['clip'], use_conv8=cfg['use_conv8'], use_attention_layer=cfg[
-                'use_attn_layer'])
-    except:
-        print('Warning: deprecated.')
-        model = torchfcn.models.FCN8sInstance(
-            semantic_instance_class_list=problem_config.model_semantic_instance_class_list,
-            map_to_semantic=problem_config.map_to_semantic, include_instance_channel0=False,
-            bottleneck_channel_capacity=cfg['bottleneck_channel_capacity'], score_multiplier_init=cfg['score_multiplier'],
-            n_input_channels=n_input_channels, clip=cfg['clip'])
-    if checkpoint_file is not None:
-        checkpoint = torch.load(checkpoint_file)
-        model.load_state_dict(checkpoint['model_state_dict'])
-        start_epoch = checkpoint['epoch']
-        start_iteration = checkpoint['iteration']
-    else:
-        start_epoch, start_iteration = 0, 0
-        if cfg['initialize_from_semantic']:
-            semantic_init_path = os.path.expanduser(semantic_init)
-            if not os.path.exists(semantic_init_path):
-                raise ValueError('I could not find the path {}.  Did you set the path using the semantic-init '
-                                 'flag?'.format(semantic_init_path))
-            semantic_model = torchfcn.models.FCN8sInstance(
-                semantic_instance_class_list=[1 for _ in range(problem_config.n_semantic_classes)],
-                map_to_semantic=False, include_instance_channel0=False)
-            print('Copying params from preinitialized semantic model')
-            checkpoint_file = torch.load(semantic_init_path)
-            semantic_model.load_state_dict(checkpoint_file['model_state_dict'])
-            model.copy_params_from_semantic_equivalent_of_me(semantic_model)
-        else:
-            print('Copying params from vgg16')
-            vgg16 = torchfcn.models.VGG16(pretrained=True)
-            model.copy_params_from_vgg16(vgg16)
-    if cuda:
-        model = model.cuda()
-
-    if cfg['freeze_vgg']:
-        model_utils.freeze_vgg_module_subset(model)
-    return model, start_epoch, start_iteration
-
-
-def get_synthetic_datasets(cfg, transform=True):
-    dataset_kwargs = dict(transform=transform, n_max_per_class=cfg['synthetic_generator_n_instances_per_semantic_id'],
-                          map_to_single_instance_problem=cfg['single_instance'], ordering=cfg['ordering'],
-                          semantic_subset=cfg['semantic_subset'], one_dimension=cfg['one_dimension'])
-    train_dataset = torchfcn.datasets.synthetic.BlobExampleGenerator(**dataset_kwargs, n_images=cfg.pop(
-        'n_images_train', None))
-    val_dataset = torchfcn.datasets.synthetic.BlobExampleGenerator(**dataset_kwargs, n_images=cfg.pop(
-        'n_images_val', None))
-    return train_dataset, val_dataset
-
-
-def get_voc_datasets(cfg, voc_root, transform=True):
-    dataset_kwargs = dict(transform=transform, semantic_only_labels=cfg['semantic_only_labels'],
-                          set_extras_to_void=cfg['set_extras_to_void'],
-                          map_to_single_instance_problem=cfg['single_instance'],
-                          ordering=cfg['ordering'])
-    train_dataset_kwargs = dict()
-    train_dataset = torchfcn.datasets.voc.VOC2011ClassSeg(voc_root, split='train', **dataset_kwargs,
-                                                          **train_dataset_kwargs)
-    val_dataset = torchfcn.datasets.voc.VOC2011ClassSeg(voc_root, split='seg11valid', **dataset_kwargs)
-    return train_dataset, val_dataset
-
-
-def get_sampler(dataset_instance_stats, sequential, sem_cls=None, n_instances_range=None, n_images=None):
-    valid_indices = [True for _ in range(len(dataset_instance_stats.dataset))]
-    if n_instances_range is not None:
-        valid_indices = pairwise_and(valid_indices,
-                                     dataset_instance_stats.filter_images_by_n_instances(n_instances_range, sem_cls))
-    elif sem_cls is not None:
-        valid_indices = pairwise_and(valid_indices, dataset_instance_stats.filter_images_by_semantic_classes(sem_cls))
-    if n_images is not None:
-        if sum(valid_indices) < n_images:
-            raise Exception('Too few images to sample {}.  Choose a smaller value for n_images in the sampler '
-                            'config, or change your filtering requirements for the sampler.'.format(n_images))
-
-        # Subsample n_images
-        n_images_chosen = 0
-        for idx in np.random.permutation(len(valid_indices)):
-            if valid_indices[idx]:
-                if n_images_chosen == n_images:
-                    valid_indices[idx] = False
-                else:
-                    n_images_chosen += 1
-        try:
-            assert sum(valid_indices) == n_images
-        except AssertionError:
-            import ipdb
-            ipdb.set_trace()
-            raise
-    sampler = samplers.sampler_factory(sequential=sequential, bool_index_subset=valid_indices)(
-        dataset_instance_stats.dataset)
-
-    return sampler
-
-
-def get_configured_sampler(dataset_type, dataset, sequential, n_instances_range, n_images, sem_cls_filter,
-                           instance_count_file):
-    if n_instances_range is not None:
-        if dataset_type != 'voc':
-            raise NotImplementedError('Need an established place to save instance counts')
-        instance_counts = torch.from_numpy(np.load(instance_count_file)) \
-            if os.path.isfile(instance_count_file) else None
-        stats = dataset_statistics.InstanceDatasetStatistics(dataset, instance_counts)
-        if instance_counts is None:
-            stats.compute_statistics()
-            instance_counts = stats.instance_counts
-            np.save(instance_count_file, instance_counts.numpy())
-    else:
-        stats = dataset_statistics.InstanceDatasetStatistics(dataset)
-
-    my_sampler = get_sampler(stats, sequential=sequential, n_instances_range=n_instances_range, sem_cls=sem_cls_filter,
-                             n_images=n_images)
-    if n_images:
-        assert len(my_sampler.indices) == n_images
-    return my_sampler
-
-
-def get_dataloaders(cfg, dataset_type, cuda, sampler_cfg=None):
-    # 1. dataset
-    if dataset_type == 'synthetic':
-        train_dataset, val_dataset = get_synthetic_datasets(cfg)
-    elif dataset_type == 'voc':
-        train_dataset, val_dataset = get_voc_datasets(cfg, VOC_ROOT)
-        if cfg['semantic_subset'] is not None:
-            train_dataset.reduce_to_semantic_subset(cfg['semantic_subset'])
-            val_dataset.reduce_to_semantic_subset(cfg['semantic_subset'])
-        instance_cap = cfg['n_instances_per_class'] if cfg['dataset_instance_cap'] == 'match_model' else \
-            cfg['dataset_instance_cap']
-        if instance_cap is not None:
-            train_dataset.set_instance_cap(instance_cap)
-            val_dataset.set_instance_cap(instance_cap)
-    else:
-        raise ValueError('dataset_type={} not recognized'.format(dataset_type))
-
-    # 2. samplers
-    if sampler_cfg is None:
-        train_sampler = samplers.sampler.RandomSampler(train_dataset)
-        val_sampler = samplers.sampler.SequentialSampler(val_dataset)
-        train_for_val_sampler = samplers.sampler.SequentialSampler(train_dataset)
-    else:
-        train_sampler_cfg = sampler_cfg['train']
-        val_sampler_cfg = sampler_cfg['val']
-        train_for_val_cfg = pop_without_del(sampler_cfg, 'train_for_val', None)
-        sampler_cfg['train_for_val'] = train_for_val_cfg
-
-        sem_cls_filter = pop_without_del(train_sampler_cfg, 'sem_cls_filter', None)
-        if sem_cls_filter is not None:
-            if isinstance(sem_cls_filter[0], str):
-                try:
-                    sem_cls_filter = [train_dataset.class_names.index(class_name) for class_name in sem_cls_filter]
-                except:
-                    sem_cls_filter = [int(np.where(train_dataset.class_names == class_name)[0][0])
-                                      for class_name in sem_cls_filter]
-        train_instance_count_file = os.path.join(VOC_ROOT, 'train_instance_counts.npy')
-        train_sampler = get_configured_sampler(dataset_type, train_dataset, sequential=True,
-                                               n_instances_range=pop_without_del(train_sampler_cfg,
-                                                                                 'n_instances_range', None),
-                                               n_images=pop_without_del(train_sampler_cfg, 'n_images', None),
-                                               sem_cls_filter=sem_cls_filter,
-                                               instance_count_file=train_instance_count_file)
-        if isinstance(val_sampler_cfg, str) and val_sampler_cfg == 'copy_train':
-            val_sampler = train_sampler.copy(sequential_override=True)
-            val_dataset = train_dataset
-        else:
-            sem_cls_filter = pop_without_del(val_sampler_cfg, 'sem_cls_filter', None)
-            if sem_cls_filter is not None:
-                if isinstance(sem_cls_filter[0], str):
-                    try:
-                        sem_cls_filter = [val_dataset.class_names.index(class_name) for class_name in sem_cls_filter]
-                    except:
-                        sem_cls_filter = [int(np.where(val_dataset.class_names == class_name)[0][0])
-                                          for class_name in sem_cls_filter]
-            val_instance_count_file = os.path.join(VOC_ROOT, 'val_instance_counts.npy')
-            val_sampler = get_configured_sampler(dataset_type, val_dataset, sequential=True,
-                                                 n_instances_range=pop_without_del(val_sampler_cfg,
-                                                                                   'n_instances_range', None),
-                                                 n_images=pop_without_del(val_sampler_cfg, 'n_images', None),
-                                                 sem_cls_filter=sem_cls_filter,
-                                                 instance_count_file=val_instance_count_file)
-
-        cut_n_images = pop_without_del(train_for_val_cfg, 'n_images', None) or len(train_dataset)
-        train_for_val_sampler = train_sampler.copy(sequential_override=True,
-                                                   cut_n_images=None if cut_n_images is None
-                                                   else min(cut_n_images, len(train_sampler)))
-
-    # Create dataloaders from datasets and samplers
-    loader_kwargs = {'num_workers': 4, 'pin_memory': True} if cuda else {}
-
-    train_loader = torch.utils.data.DataLoader(train_dataset, batch_size=1, sampler=train_sampler, **loader_kwargs)
-    val_loader = torch.utils.data.DataLoader(val_dataset, batch_size=1, sampler=val_sampler, **loader_kwargs)
-    train_loader_for_val = torch.utils.data.DataLoader(train_dataset, batch_size=1,
-                                                       sampler=train_for_val_sampler, **loader_kwargs)
-
-    if DEBUG_ASSERTS:
-        try:
-            i, [sl, il] = [d for i, d in enumerate(train_loader) if i == 0][0]
-        except:
-            raise
-
-    return {
-        'train': train_loader,
-        'val': val_loader,
-        'train_for_val': train_loader_for_val,
-    }
-
-
-def pairwise_and(list1, list2):
-    return [a and b for a, b in zip(list1, list2)]
-
-
-def pairwise_or(list1, list2):
-    return [a or b for a, b in zip(list1, list2)]
-
-
-def pop_without_del(dictionary, key, default):
-    val = dictionary.pop(key, default)
-    dictionary[key] = val
-    return val
-
-
-def load_everything_from_logdir(logdir, gpu=0, packed_as_dict=False):
-    cfg = load_config_from_logdir(logdir)
-    dataset_name = cfg['dataset']
-    if dataset_name != os.path.basename(os.path.dirname(os.path.normpath(logdir))):
-        cfg_dataset_name = dataset_name
-        dataset_name = os.path.basename(os.path.dirname(os.path.normpath(logdir)))
-        print(color_text('cfg[\'dataset\'] was set to '
-                         '{} but I think based on the log directory it\'s actually '
-                         '{}'.format(cfg_dataset_name, dataset_name), TermColors.WARNING))
-    if dataset_name is None:
-        print(color_text(
-            'dataset not set in cfg -- this needs to be fixed for future experiments (supporting for '
-            'legacy experiments).  Interpreting dataset name from folder name now...', TermColors.WARNING))
-        dataset_name = os.path.basename(os.path.dirname(os.path.normpath(logdir)))
-    model_pth = osp.join(logdir, 'model_best.pth.tar')
-    out_dir = '/tmp'
-
-    problem_config, model, trainer, optim, dataloaders = load_everything_from_cfg(cfg, gpu, dataset_name,
-                                                                                  resume=model_pth, semantic_init=None,
-                                                                                  out_dir=out_dir)
-    if packed_as_dict:
-        return dict(cfg=cfg, model_pth=model_pth, out_dir=out_dir, problem_config=problem_config, model=model,
-                    trainer=trainer, optim=optim, dataloaders=dataloaders)
-    else:
-        return cfg, model_pth, out_dir, problem_config, model, trainer, optim, dataloaders
-
-
-def load_everything_from_cfg(cfg: dict, gpu: int, dataset_name: str, resume: str, semantic_init, out_dir: str) -> tuple:
-    os.environ['CUDA_VISIBLE_DEVICES'] = str(gpu)
-    cuda = torch.cuda.is_available()
-
-    np.random.seed(1234)
-    torch.manual_seed(1337)
-    if cuda:
-        torch.cuda.manual_seed(1337)
-    print('Getting dataloaders...')
-    sampler_cfg = get_sampler_cfg(cfg['sampler'])
-    try:
-        sampler_cfg['train_for_val']
-    except:
-        sampler_cfg['train_for_val'] = None
-    if 'train_for_val' not in sampler_cfg.keys() or sampler_cfg['train_for_val'] is None:
-        sampler_cfg['train_for_val'] = sampler_cfgs['default']['train_for_val']
-    if 'n_images_train' in cfg.keys() and cfg['n_images_train'] is not None:
-        sampler_cfg['train']['n_images'] = cfg['n_images_train']
-    if 'n_images_val' in cfg.keys() and cfg['n_images_val'] is not None:
-        sampler_cfg['val']['n_images'] = cfg['n_images_val']
-    if 'n_images_train_for_val' in cfg.keys() and cfg['n_images_train_for_val'] is not None:
-        sampler_cfg['train_for_val']['n_images'] = cfg['n_images_train_for_val']
-    dataloaders = get_dataloaders(cfg, dataset_name, cuda, sampler_cfg)
-    print('Done getting dataloaders')
-    try:
-        i, [sl, il] = [d for i, d in enumerate(dataloaders['train']) if i == 0][0]
-    except:
-        raise
-    n_instances_per_class = 1 if cfg['single_instance'] else cfg['n_instances_per_class']
-    assert n_instances_per_class is not None
-
-    problem_config = get_problem_config(dataloaders['val'].dataset.class_names, n_instances_per_class,
-                                        map_to_semantic=cfg['map_to_semantic'])
-
-    checkpoint_file = resume
-
-    # 2. model
-    model, start_epoch, start_iteration = get_model(cfg, problem_config, checkpoint_file, semantic_init, cuda)
-
-    print('Number of output channels in model: {}'.format(model.n_output_channels))
-    print('Number of training, validation, train_for_val images: {}, {}, {}'.format(
-        len(dataloaders['train']), len(dataloaders['val']), len(dataloaders['train_for_val'] or 0)))
-
-    # 3. optimizer
-    # TODO(allie): something is wrong with adam... fix it.
-    optim = get_optimizer(cfg, model, checkpoint_file)
-
-    if cfg['freeze_vgg']:
-        for module_name, module in model.named_children():
-            if module_name in model_utils.VGG_CHILDREN_NAMES:
-                assert all([p for p in module.parameters()])
-        print('All modules were correctly frozen: '.format({}).format(model_utils.VGG_CHILDREN_NAMES))
-    trainer = get_trainer(cfg, cuda, model, optim, dataloaders, problem_config, out_dir)
-    trainer.epoch = start_epoch
-    trainer.iteration = start_iteration
-
-    return problem_config, model, trainer, optim, dataloaders
-
-
-def get_cfg_override_parser(cfg_default):
-    cfg_override_parser = argparse.ArgumentParser()
-
-    for arg, default_val in cfg_default.items():
-        if default_val is not None:
-            arg_type = str2bool if isinstance(default_val, bool) else type(default_val)
-            cfg_override_parser.add_argument('--' + arg, type=arg_type, default=default_val,
-                                             help='cfg override (only recommended for one-off experiments '
-                                                  '- set cfg in file instead)')
-        else:
-            cfg_override_parser.add_argument('--' + arg, default=default_val,
-                                             help='cfg override (only recommended for one-off experiments '
-                                                  '- set cfg in file instead)')
-    return cfg_override_parser
-
-
-def check_clean_work_tree(exit_on_error=False, interactive=True):
-    child = subprocess.Popen(['git', 'diff', '--name-only', '--exit-code'], stdout=subprocess.PIPE)
-    stdout = child.communicate()[0]
-    exit_code = child.returncode
-    if exit_code != 0:
-        override = False
-        if interactive:
-            override = 'y' == input(
-                TermColors.WARNING + 'Your working directory tree isn\'t clean:\n ' + TermColors.ENDC +
-                TermColors.FAIL + '{}'.format(stdout.decode()) + TermColors.ENDC +
-                'Please commit or stash your changes. If you\'d like to run anyway,\n enter \'y\': '
-                '' + TermColors.ENDC)
-        if exit_on_error or interactive and not override:
-            raise Exception(TermColors.FAIL + 'Exiting.  Please commit or stash your changes.' + TermColors.ENDC)
-    return exit_code, stdout
->>>>>>> 7964832f
