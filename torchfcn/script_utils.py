#!/usr/bin/env python

import argparse
import datetime
import os
import os.path as osp
import shlex
import subprocess
from collections import OrderedDict
from glob import glob

import numpy as np
import pytz
import torch
import torch.utils.data
import yaml
from tensorboardX import SummaryWriter

import torchfcn
import torchfcn.datasets.synthetic
import torchfcn.datasets.voc
from scripts.configurations import synthetic_cfg, voc_cfg
from scripts.configurations.sampler_cfg import sampler_cfgs
from torchfcn import instance_utils
from torchfcn.utils.configs import get_parameters, get_cfg_override_parser

here = osp.dirname(osp.abspath(__file__))
MY_TIMEZONE = 'America/New_York'

CONFIG_KEY_REPLACEMENTS_FOR_FILENAME = {'max_iteration': 'itr',
                                        'weight_decay': 'decay',
                                        'n_training_imgs': 'n_train',
                                        'n_validation_imgs': 'n_val',
                                        'recompute_optimal_loss': 'recomp',
                                        'size_average': 'sa',
                                        'map_to_semantic': 'mts',
                                        'interval_validate': 'val',
                                        'resize_size': 'sz',
                                        'n_max_per_class': 'n_per',
                                        'semantic_subset': 'sset',
                                        'val_on_train': 'VOT',
                                        'matching': 'ma',
                                        'set_extras_to_void': 'void',
                                        'momentum': 'mo',
                                        'n_instances_per_class': 'nper',
                                        'semantic_only_labels': 'sem_ls',
                                        'initialize_from_semantic': 'init_sem',
                                        'bottleneck_channel_capacity': 'bcc',
                                        'single_instance': '1inst',
                                        'score_multiplier': 'sm',
                                        'weight_by_instance': 'wt',
                                        'optim': 'o',
                                        'augment_semantic': 'augsem',
                                        'add_conv8': 'conv8',
                                        }

BAD_CHAR_REPLACEMENTS = {' ': '', ',': '-', "['": '', "']": ''}

CFG_ORDER = {}

DEBUG_ASSERTS = True


class TermColors:
    """
    https://stackoverflow.com/questions/287871/print-in-terminal-with-colors
    """
    HEADER = '\033[95m'
    OKBLUE = '\033[94m'
    OKGREEN = '\033[92m'
    WARNING = '\033[93m'
    FAIL = '\033[91m'
    ENDC = '\033[0m'
    BOLD = '\033[1m'
    UNDERLINE = '\033[4m'


def set_random_seeds(np_seed=1337, torch_seed=1337, torch_cuda_seed=1337):
    if np_seed is not None:
        np.random.seed(np_seed)
    if torch_seed is not None:
        torch.manual_seed(torch_seed)
    if torch_cuda_seed is not None:
        torch.cuda.manual_seed(torch_cuda_seed)


def str_or_int(val):
    try:
        return int(val)
    except ValueError:
        return val


def parse_args():
    # Get initial parser
    parser = get_parser(
        voc_default=voc_cfg.get_default_config(),
        voc_configs=voc_cfg.configurations,
        synthetic_default=synthetic_cfg.get_default_config(),
        synthetic_configs=synthetic_cfg.configurations,
    )

    args, argv = parser.parse_known_args()

    # Config override parser
    cfg_default = {'synthetic': synthetic_cfg.get_default_config(),
                   'voc': voc_cfg.get_default_config()}[args.dataset]
    cfg_override_parser = get_cfg_override_parser(cfg_default)

    bad_args = [arg for arg in argv[::2] if arg.replace('-', '') not in cfg_default.keys()]
    assert len(bad_args) == 0, cfg_override_parser.error('bad_args: {}'.format(bad_args))

    # Parse with list of options
    override_cfg_args, leftovers = cfg_override_parser.parse_known_args(argv)
    assert len(leftovers) == 0, ValueError('args not recognized: {}'.format(leftovers))
    # apparently this is failing, so I'm going to have to screen this on my own:

    # Remove options from namespace that weren't defined
    unused_keys = [k for k in list(override_cfg_args.__dict__.keys()) if '--' + k not in argv and '-' + k not in argv]
    for k in unused_keys:
        delattr(override_cfg_args, k)

    # Fix a few values
    replace_attr_with_function_of_val(override_cfg_args, 'clip', lambda old_val: old_val if old_val > 0 else None,
                                      error_if_attr_doesnt_exist=False)
    replace_attr_with_function_of_val(override_cfg_args, 'semantic_subset',
                                      lambda old_val: old_val if (old_val is None or old_val == '') else
                                      [s.strip() for s in old_val.split(',')],
                                      error_if_attr_doesnt_exist=False)

    return args, override_cfg_args


def replace_attr_with_function_of_val(namespace, attr, replacement_function, error_if_attr_doesnt_exist=True):
    if attr in namespace.__dict__.keys():
        setattr(namespace, attr, replacement_function(getattr(namespace, attr)))
    elif error_if_attr_doesnt_exist:
        raise Exception('attr {} does not exist in namespace'.format(attr))


def get_parser(voc_default, voc_configs, synthetic_default, synthetic_configs):
    parser = argparse.ArgumentParser()
    subparsers = parser.add_subparsers(help='dataset: voc, synthetic', dest='dataset')
    dataset_parsers = {
        'voc': subparsers.add_parser('voc', help='VOC dataset options',
                                     epilog='\n\nOverride options:\n' + '\n'.join(
                                         ['--{}: {}'.format(k, v) for k, v in voc_default.items()]),
                                     formatter_class=argparse.RawTextHelpFormatter),
        'synthetic': subparsers.add_parser('synthetic', help='synthetic dataset options')
    }
    for dataset_name, subparser in dataset_parsers.items():
        cfg_choices = list({'synthetic': synthetic_configs,
                            'voc': voc_configs}[dataset_name].keys())
        subparser.add_argument('-c', '--config', type=str_or_int, default=0, choices=cfg_choices)
        subparser.add_argument('-g', '--gpu', type=int, required=True)
        subparser.add_argument('--resume', help='Checkpoint path')
        subparser.add_argument('--semantic-init', help='Checkpoint path of semantic model (e.g. - '
                                                       '\'~/data/models/pytorch/semantic_synthetic.pth\'', default=None)
        subparser.add_argument('--single-image-index', type=int, help='Image index to use for train/validation set',
                               default=None)
        subparser.add_argument('--sampler', type=str, choices=sampler_cfgs.keys(), default='default',
                               help='Sampler for dataset')
    return parser


def get_sampler_cfg(sampler_arg):
    sampler_cfg = sampler_cfgs[sampler_arg]
    if sampler_cfg['train_for_val'] is None:
        sampler_cfg['train_for_val'] = sampler_cfgs['default']['train_for_val']
    return sampler_cfg


def prune_defaults_from_dict(default_dict, update_dict):
    non_defaults = update_dict.copy()
    keys_to_pop = []
    for key in update_dict.keys():
        if key in default_dict and update_dict[key] == default_dict[key]:
            keys_to_pop.append(key)
    for key in keys_to_pop:
        non_defaults.pop(key)
    return non_defaults


def color_text(text, color):
    """
    color can either be a string, like 'OKGREEN', or the value itself, like TermColors.OKGREEN
    """
    color_keys = TermColors.__dict__.keys()
    color_vals = [getattr(TermColors, k) for k in color_keys]
    if color in color_keys:
        color = getattr(TermColors, color)
    elif color in color_vals:
        pass
    else:
        raise Exception('color not recognized: {}\nChoose from: {}, {}'.format(color, color_keys, color_vals))
    return color + text + TermColors.ENDC


def check_clean_work_tree(exit_on_error=False, interactive=True):
    child = subprocess.Popen(['git', 'diff', '--name-only', '--exit-code'], stdout=subprocess.PIPE)
    stdout = child.communicate()[0]
    exit_code = child.returncode
    if exit_code != 0:
        override = False
        if interactive:
            override = 'y' == input(
                TermColors.WARNING + 'Your working directory tree isn\'t clean:\n ' + TermColors.ENDC +
                TermColors.FAIL + '{}'.format(stdout.decode()) + TermColors.ENDC +
                'Please commit or stash your changes. If you\'d like to run anyway,\n enter \'y\': '
                '' + TermColors.ENDC)
        if exit_on_error or interactive and not override:
            raise Exception(TermColors.FAIL + 'Exiting.  Please commit or stash your changes.' + TermColors.ENDC)
    return exit_code, stdout


def create_config_copy(config_dict, config_key_replacements=CONFIG_KEY_REPLACEMENTS_FOR_FILENAME,
                       reverse_replacements=False):
    if reverse_replacements:
        config_key_replacements = {v: k for k, v in config_key_replacements.items()}
    cfg_print = config_dict.copy()
    for key, replacement_key in config_key_replacements.items():
        if key == 'semantic_subset' or key == config_key_replacements['semantic_subset']:
            if 'semantic_subset' in config_dict.keys() and config_dict['semantic_subset'] is not None:
                cfg_print['semantic_subset'] = '_'.join([cls.strip() for cls in config_dict['semantic_subset']])
        if key in cfg_print:
            cfg_print[replacement_key] = cfg_print.pop(key)

    return cfg_print


def get_latest_logdir_with_checkpoint(log_parent_directory):
    checkpoint_paths = glob(os.path.join(log_parent_directory, '*/checkpoint.pth.tar'))
    checkpoint_paths.sort(key=os.path.getmtime)
    return os.path.dirname(checkpoint_paths[-1])


def get_latest_model_path_from_logdir(logdir):
    assert os.path.exists(logdir), '{} doesn\'t exist'.format(logdir)
    best_model_path = os.path.join(logdir, 'model_best.pth.tar')
    last_checkpoint_path = os.path.join(logdir, 'checkpoint.pth.tar')
    model_path = best_model_path if os.path.isfile(best_model_path) else None
    model_path = last_checkpoint_path if model_path is None and os.path.isfile(
        last_checkpoint_path) else model_path
    assert model_path is not None, 'Neither {} nor {} exists'.format(best_model_path,
                                                                     last_checkpoint_path)
    return model_path


def git_hash():
    cmd = 'git log -n 1 --pretty="%h"'
    hash_ = subprocess.check_output(shlex.split(cmd)).strip()
    hash_ = hash_.decode("utf-8")
    return hash_


def get_log_dir(model_name, config_id=None, cfg=None, parent_directory='logs'):
    bad_char_replacements = BAD_CHAR_REPLACEMENTS
    # load config
    now = datetime.datetime.now(pytz.timezone(MY_TIMEZONE))
    name = 'TIME-%s' % now.strftime('%Y%m%d-%H%M%S')
    name += '_VCS-{}'.format(git_hash().replace("'", ""))
    name += '_MODEL-%s' % model_name
    if config_id is not None:
        if isinstance(config_id, int):
            name += '_CFG-%03d' % config_id
        else:
            name += '_CFG-{}'.format(config_id)
    if cfg is not None:
        for k, v in cfg.items():
            v = str(v)
            if '/' in v:
                continue
            if isinstance(v, list):
                import ipdb; ipdb.set_trace()
                v = '_'.join(v)
            name += '_%s-%s' % (k.upper(), v)
            for key, val in bad_char_replacements.items():
                name = name.replace(key, val)
    # create out
    if parent_directory is None:
        parent_directory = here
    log_dir = osp.join(parent_directory, name)
    if not osp.exists(log_dir):
        os.makedirs(log_dir)
    with open(osp.join(log_dir, 'config.yaml'), 'w') as f:
        if isinstance(cfg, OrderedDict):
            yaml.safe_dump(dict(cfg), f, default_flow_style=False)
        else:
            yaml.safe_dump(cfg, f, default_flow_style=False)
    return log_dir


def save_config(log_dir, cfg):
    with open(osp.join(log_dir, 'config.yaml'), 'w') as f:
        yaml.safe_dump(cfg, f, default_flow_style=False)


def get_trainer(cfg, cuda, model, optim, dataloaders, problem_config, out_dir):
    writer = SummaryWriter(log_dir=out_dir)
    trainer = torchfcn.Trainer(
        cuda=cuda,
        model=model,
        optimizer=optim,
        train_loader=dataloaders['train'],
        val_loader=dataloaders['val'],
        train_loader_for_val=dataloaders['train_for_val'],
        instance_problem=problem_config,
        out=out_dir,
        max_iter=cfg['max_iteration'],
        interval_validate=cfg.get('interval_validate', len(dataloaders['train'])),
        tensorboard_writer=writer,
        matching_loss=cfg['matching'],
        loader_semantic_lbl_only=cfg['semantic_only_labels'],
        size_average=cfg['size_average'],
        augment_input_with_semantic_masks=cfg['augment_semantic'],
        export_activations=cfg['export_activations'],
        activation_layers_to_export=cfg['activation_layers_to_export']
    )
    return trainer


def get_optimizer(cfg, model, checkpoint_file=None):
    if cfg['optim'] == 'adam':
        optim = torch.optim.Adam(model.parameters(), lr=cfg['lr'], weight_decay=cfg['weight_decay'])
    elif cfg['optim'] == 'sgd':
        optim = torch.optim.SGD(
            [
                {'params': filter(lambda p: False if p is None else p.requires_grad,
                                  get_parameters(model, bias=False))},
                {'params': filter(lambda p: False if p is None else p.requires_grad,
                                  get_parameters(model, bias=True)),
                 'lr': cfg['lr'] * 2, 'weight_decay': 0},
            ],
            lr=cfg['lr'],
            momentum=cfg['momentum'],
            weight_decay=cfg['weight_decay'])
    else:
        raise Exception('optimizer {} not recognized.'.format(cfg['optim']))
    if checkpoint_file:
        checkpoint = torch.load(checkpoint_file)
        optim.load_state_dict(checkpoint['optim_state_dict'])
    return optim


# val_dataset.class_names
def get_problem_config(class_names, n_instances_per_class: int, map_to_semantic=False):
    # 0. Problem setup (instance segmentation definition)
    class_names = class_names
    n_semantic_classes = len(class_names)
    n_instances_by_semantic_id = [1] + [n_instances_per_class for _ in range(1, n_semantic_classes)]
    problem_config = instance_utils.InstanceProblemConfig(n_instances_by_semantic_id=n_instances_by_semantic_id,
                                                          map_to_semantic=map_to_semantic)
    problem_config.set_class_names(class_names)
    return problem_config


<<<<<<< HEAD
def get_model(cfg, problem_config, checkpoint_file, semantic_init, cuda):
    n_input_channels = 3 if not cfg['augment_semantic'] else 3 + problem_config.n_semantic_classes
    model = torchfcn.models.FCN8sInstance(
        semantic_instance_class_list=problem_config.model_semantic_instance_class_list,
        map_to_semantic=problem_config.map_to_semantic, include_instance_channel0=False,
        bottleneck_channel_capacity=cfg['bottleneck_channel_capacity'], score_multiplier_init=cfg['score_multiplier'],
        n_input_channels=n_input_channels, clip=cfg['clip'], add_conv8=cfg['add_conv8'])
    if checkpoint_file is not None:
        checkpoint = torch.load(checkpoint_file)
        model.load_state_dict(checkpoint['model_state_dict'])
        start_epoch = checkpoint['epoch']
        start_iteration = checkpoint['iteration']
    else:
        start_epoch, start_iteration = 0, 0
        if cfg['initialize_from_semantic']:
            semantic_init_path = os.path.expanduser(semantic_init)
            if not os.path.exists(semantic_init_path):
                raise ValueError('I could not find the path {}.  Did you set the path using the semantic-init '
                                 'flag?'.format(semantic_init_path))
            semantic_model = torchfcn.models.FCN8sInstance(
                semantic_instance_class_list=[1 for _ in range(problem_config.n_semantic_classes)],
                map_to_semantic=False, include_instance_channel0=False)
            print('Copying params from preinitialized semantic model')
            checkpoint_file = torch.load(semantic_init_path)
            semantic_model.load_state_dict(checkpoint_file['model_state_dict'])
            model.copy_params_from_semantic_equivalent_of_me(semantic_model)
        else:
            print('Copying params from vgg16')
            vgg16 = torchfcn.models.VGG16(pretrained=True)
            model.copy_params_from_vgg16(vgg16)
    if cuda:
        model = model.cuda()

    if cfg['freeze_vgg']:
        model_utils.freeze_vgg_module_subset(model)
    return model, start_epoch, start_iteration


def get_synthetic_datasets(cfg, transform=True):
    dataset_kwargs = dict(transform=transform, n_max_per_class=cfg['synthetic_generator_n_instances_per_semantic_id'],
                          map_to_single_instance_problem=cfg['single_instance'], ordering=cfg['ordering'],
                          semantic_subset=cfg['semantic_subset'])
    train_dataset = torchfcn.datasets.synthetic.BlobExampleGenerator(**dataset_kwargs, n_images=cfg.pop(
        'n_images_train', None))
    val_dataset = torchfcn.datasets.synthetic.BlobExampleGenerator(**dataset_kwargs, n_images=cfg.pop(
        'n_images_val', None))
    return train_dataset, val_dataset


def get_voc_datasets(cfg, voc_root, transform=True):
    dataset_kwargs = dict(transform=transform, semantic_only_labels=cfg['semantic_only_labels'],
                          set_extras_to_void=cfg['set_extras_to_void'],
                          map_to_single_instance_problem=cfg['single_instance'],
                          ordering=cfg['ordering'])
    train_dataset_kwargs = dict()
    train_dataset = torchfcn.datasets.voc.VOC2011ClassSeg(voc_root, split='train', **dataset_kwargs,
                                                          **train_dataset_kwargs)
    val_dataset = torchfcn.datasets.voc.VOC2011ClassSeg(voc_root, split='seg11valid', **dataset_kwargs)
    return train_dataset, val_dataset


def get_cityscapes_datasets(cfg, cityscapes_root, transform=True):
    dataset_kwargs = dict(transform=transform, semantic_only_labels=cfg['semantic_only_labels'],
                          set_extras_to_void=cfg['set_extras_to_void'],
                          map_to_single_instance_problem=cfg['single_instance'],
                          ordering=cfg['ordering'])
    train_dataset_kwargs = dict()
    train_dataset = torchfcn.datasets.cityscapes.CityscapesInstances(cityscapes_root, split='train', **dataset_kwargs,
                                                                     **train_dataset_kwargs)
    val_dataset = torchfcn.datasets.cityscapes.CityscapesInstances(cityscapes_root, split='valid', **dataset_kwargs)
    return train_dataset, val_dataset


def get_sampler(dataset_instance_stats, sequential, sem_cls=None, n_instances_range=None, n_images=None):
    valid_indices = [True for _ in range(len(dataset_instance_stats.dataset))]
    if n_instances_range is not None:
        valid_indices = pairwise_and(valid_indices,
                                     dataset_instance_stats.filter_images_by_n_instances(n_instances_range, sem_cls))
    elif sem_cls is not None:
        valid_indices = pairwise_and(valid_indices, dataset_instance_stats.filter_images_by_semantic_classes(sem_cls))
    if n_images is not None:
        if sum(valid_indices) < n_images:
            raise Exception('Too few images to sample {}.  Choose a smaller value for n_images in the sampler '
                            'config, or change your filtering requirements for the sampler.'.format(n_images))

        # Subsample n_images
        n_images_chosen = 0
        for idx in np.random.permutation(len(valid_indices)):
            if valid_indices[idx]:
                if n_images_chosen == n_images:
                    valid_indices[idx] = False
                else:
                    n_images_chosen += 1
        try:
            assert sum(valid_indices) == n_images
        except AssertionError:
            import ipdb
            ipdb.set_trace()
            raise
    sampler = samplers.sampler_factory(sequential=sequential, bool_index_subset=valid_indices)(
        dataset_instance_stats.dataset)

    return sampler


def get_configured_sampler(dataset_type, dataset, sequential, n_instances_range, n_images, sem_cls_filter,
                           instance_count_file):
    if n_instances_range is not None:
        if dataset_type != 'voc':
            raise NotImplementedError('Need an established place to save instance counts')
        instance_counts = torch.from_numpy(np.load(instance_count_file)) \
            if os.path.isfile(instance_count_file) else None
        stats = dataset_statistics.InstanceDatasetStatistics(dataset, instance_counts)
        if instance_counts is None:
            stats.compute_statistics()
            instance_counts = stats.instance_counts
            np.save(instance_count_file, instance_counts.numpy())
    else:
        stats = dataset_statistics.InstanceDatasetStatistics(dataset)

    my_sampler = get_sampler(stats, sequential=sequential, n_instances_range=n_instances_range, sem_cls=sem_cls_filter,
                             n_images=n_images)
    if n_images:
        assert len(my_sampler.indices) == n_images
    return my_sampler


def get_dataloaders(cfg, dataset_type, cuda, sampler_cfg=None):
    # 1. dataset
    if dataset_type == 'synthetic':
        train_dataset, val_dataset = get_synthetic_datasets(cfg)
    elif dataset_type == 'voc':
        train_dataset, val_dataset = get_voc_datasets(cfg, VOC_ROOT)
        if cfg['semantic_subset'] is not None:
            train_dataset.reduce_to_semantic_subset(cfg['semantic_subset'])
            val_dataset.reduce_to_semantic_subset(cfg['semantic_subset'])
        instance_cap = cfg['n_instances_per_class'] if cfg['dataset_instance_cap'] == 'match_model' else \
            cfg['dataset_instance_cap']
        if instance_cap is not None:
            train_dataset.set_instance_cap(instance_cap)
            val_dataset.set_instance_cap(instance_cap)
    else:
        raise ValueError('dataset_type={} not recognized'.format(dataset_type))

    # 2. samplers
    if sampler_cfg is None:
        train_sampler = samplers.sampler.RandomSampler(train_dataset)
        val_sampler = samplers.sampler.SequentialSampler(val_dataset)
        train_for_val_sampler = samplers.sampler.SequentialSampler(train_dataset)
    else:
        train_sampler_cfg = sampler_cfg['train']
        val_sampler_cfg = sampler_cfg['val']
        train_for_val_cfg = pop_without_del(sampler_cfg, 'train_for_val', None)
        sampler_cfg['train_for_val'] = train_for_val_cfg

        sem_cls_filter = pop_without_del(train_sampler_cfg, 'sem_cls_filter', None)
        if sem_cls_filter is not None:
            if isinstance(sem_cls_filter[0], str):
                try:
                    sem_cls_filter = [train_dataset.class_names.index(class_name) for class_name in sem_cls_filter]
                except:
                    sem_cls_filter = [int(np.where(train_dataset.class_names == class_name)[0][0])
                                      for class_name in sem_cls_filter]
        train_instance_count_file = os.path.join(VOC_ROOT, 'train_instance_counts.npy')
        train_sampler = get_configured_sampler(dataset_type, train_dataset, sequential=True,
                                               n_instances_range=pop_without_del(train_sampler_cfg,
                                                                                 'n_instances_range', None),
                                               n_images=pop_without_del(train_sampler_cfg, 'n_images', None),
                                               sem_cls_filter=sem_cls_filter,
                                               instance_count_file=train_instance_count_file)
        if isinstance(val_sampler_cfg, str) and val_sampler_cfg == 'copy_train':
            val_sampler = train_sampler.copy(sequential_override=True)
            val_dataset = train_dataset
        else:
            sem_cls_filter = pop_without_del(val_sampler_cfg, 'sem_cls_filter', None)
            if sem_cls_filter is not None:
                if isinstance(sem_cls_filter[0], str):
                    try:
                        sem_cls_filter = [val_dataset.class_names.index(class_name) for class_name in sem_cls_filter]
                    except:
                        sem_cls_filter = [int(np.where(val_dataset.class_names == class_name)[0][0])
                                          for class_name in sem_cls_filter]
            val_instance_count_file = os.path.join(VOC_ROOT, 'val_instance_counts.npy')
            val_sampler = get_configured_sampler(dataset_type, val_dataset, sequential=True,
                                                 n_instances_range=pop_without_del(val_sampler_cfg,
                                                                                   'n_instances_range', None),
                                                 n_images=pop_without_del(val_sampler_cfg, 'n_images', None),
                                                 sem_cls_filter=sem_cls_filter,
                                                 instance_count_file=val_instance_count_file)

        cut_n_images = pop_without_del(train_for_val_cfg, 'n_images', None) or len(train_dataset)
        train_for_val_sampler = train_sampler.copy(sequential_override=True,
                                                   cut_n_images=None if cut_n_images is None
                                                   else min(cut_n_images, len(train_sampler)))

    # Create dataloaders from datasets and samplers
    loader_kwargs = {'num_workers': 4, 'pin_memory': True} if cuda else {}

    train_loader = torch.utils.data.DataLoader(train_dataset, batch_size=1, sampler=train_sampler, **loader_kwargs)
    val_loader = torch.utils.data.DataLoader(val_dataset, batch_size=1, sampler=val_sampler, **loader_kwargs)
    train_loader_for_val = torch.utils.data.DataLoader(train_dataset, batch_size=1,
                                                       sampler=train_for_val_sampler, **loader_kwargs)

    if DEBUG_ASSERTS:
        try:
            i, [sl, il] = [d for i, d in enumerate(train_loader) if i == 0][0]
        except:
            raise

    return {
        'train': train_loader,
        'val': val_loader,
        'train_for_val': train_loader_for_val,
    }


def pairwise_and(list1, list2):
    return [a and b for a, b in zip(list1, list2)]


=======
>>>>>>> 0df7e862
def pairwise_or(list1, list2):
    return [a or b for a, b in zip(list1, list2)]

<|MERGE_RESOLUTION|>--- conflicted
+++ resolved
@@ -354,229 +354,6 @@
     return problem_config
 
 
-<<<<<<< HEAD
-def get_model(cfg, problem_config, checkpoint_file, semantic_init, cuda):
-    n_input_channels = 3 if not cfg['augment_semantic'] else 3 + problem_config.n_semantic_classes
-    model = torchfcn.models.FCN8sInstance(
-        semantic_instance_class_list=problem_config.model_semantic_instance_class_list,
-        map_to_semantic=problem_config.map_to_semantic, include_instance_channel0=False,
-        bottleneck_channel_capacity=cfg['bottleneck_channel_capacity'], score_multiplier_init=cfg['score_multiplier'],
-        n_input_channels=n_input_channels, clip=cfg['clip'], add_conv8=cfg['add_conv8'])
-    if checkpoint_file is not None:
-        checkpoint = torch.load(checkpoint_file)
-        model.load_state_dict(checkpoint['model_state_dict'])
-        start_epoch = checkpoint['epoch']
-        start_iteration = checkpoint['iteration']
-    else:
-        start_epoch, start_iteration = 0, 0
-        if cfg['initialize_from_semantic']:
-            semantic_init_path = os.path.expanduser(semantic_init)
-            if not os.path.exists(semantic_init_path):
-                raise ValueError('I could not find the path {}.  Did you set the path using the semantic-init '
-                                 'flag?'.format(semantic_init_path))
-            semantic_model = torchfcn.models.FCN8sInstance(
-                semantic_instance_class_list=[1 for _ in range(problem_config.n_semantic_classes)],
-                map_to_semantic=False, include_instance_channel0=False)
-            print('Copying params from preinitialized semantic model')
-            checkpoint_file = torch.load(semantic_init_path)
-            semantic_model.load_state_dict(checkpoint_file['model_state_dict'])
-            model.copy_params_from_semantic_equivalent_of_me(semantic_model)
-        else:
-            print('Copying params from vgg16')
-            vgg16 = torchfcn.models.VGG16(pretrained=True)
-            model.copy_params_from_vgg16(vgg16)
-    if cuda:
-        model = model.cuda()
-
-    if cfg['freeze_vgg']:
-        model_utils.freeze_vgg_module_subset(model)
-    return model, start_epoch, start_iteration
-
-
-def get_synthetic_datasets(cfg, transform=True):
-    dataset_kwargs = dict(transform=transform, n_max_per_class=cfg['synthetic_generator_n_instances_per_semantic_id'],
-                          map_to_single_instance_problem=cfg['single_instance'], ordering=cfg['ordering'],
-                          semantic_subset=cfg['semantic_subset'])
-    train_dataset = torchfcn.datasets.synthetic.BlobExampleGenerator(**dataset_kwargs, n_images=cfg.pop(
-        'n_images_train', None))
-    val_dataset = torchfcn.datasets.synthetic.BlobExampleGenerator(**dataset_kwargs, n_images=cfg.pop(
-        'n_images_val', None))
-    return train_dataset, val_dataset
-
-
-def get_voc_datasets(cfg, voc_root, transform=True):
-    dataset_kwargs = dict(transform=transform, semantic_only_labels=cfg['semantic_only_labels'],
-                          set_extras_to_void=cfg['set_extras_to_void'],
-                          map_to_single_instance_problem=cfg['single_instance'],
-                          ordering=cfg['ordering'])
-    train_dataset_kwargs = dict()
-    train_dataset = torchfcn.datasets.voc.VOC2011ClassSeg(voc_root, split='train', **dataset_kwargs,
-                                                          **train_dataset_kwargs)
-    val_dataset = torchfcn.datasets.voc.VOC2011ClassSeg(voc_root, split='seg11valid', **dataset_kwargs)
-    return train_dataset, val_dataset
-
-
-def get_cityscapes_datasets(cfg, cityscapes_root, transform=True):
-    dataset_kwargs = dict(transform=transform, semantic_only_labels=cfg['semantic_only_labels'],
-                          set_extras_to_void=cfg['set_extras_to_void'],
-                          map_to_single_instance_problem=cfg['single_instance'],
-                          ordering=cfg['ordering'])
-    train_dataset_kwargs = dict()
-    train_dataset = torchfcn.datasets.cityscapes.CityscapesInstances(cityscapes_root, split='train', **dataset_kwargs,
-                                                                     **train_dataset_kwargs)
-    val_dataset = torchfcn.datasets.cityscapes.CityscapesInstances(cityscapes_root, split='valid', **dataset_kwargs)
-    return train_dataset, val_dataset
-
-
-def get_sampler(dataset_instance_stats, sequential, sem_cls=None, n_instances_range=None, n_images=None):
-    valid_indices = [True for _ in range(len(dataset_instance_stats.dataset))]
-    if n_instances_range is not None:
-        valid_indices = pairwise_and(valid_indices,
-                                     dataset_instance_stats.filter_images_by_n_instances(n_instances_range, sem_cls))
-    elif sem_cls is not None:
-        valid_indices = pairwise_and(valid_indices, dataset_instance_stats.filter_images_by_semantic_classes(sem_cls))
-    if n_images is not None:
-        if sum(valid_indices) < n_images:
-            raise Exception('Too few images to sample {}.  Choose a smaller value for n_images in the sampler '
-                            'config, or change your filtering requirements for the sampler.'.format(n_images))
-
-        # Subsample n_images
-        n_images_chosen = 0
-        for idx in np.random.permutation(len(valid_indices)):
-            if valid_indices[idx]:
-                if n_images_chosen == n_images:
-                    valid_indices[idx] = False
-                else:
-                    n_images_chosen += 1
-        try:
-            assert sum(valid_indices) == n_images
-        except AssertionError:
-            import ipdb
-            ipdb.set_trace()
-            raise
-    sampler = samplers.sampler_factory(sequential=sequential, bool_index_subset=valid_indices)(
-        dataset_instance_stats.dataset)
-
-    return sampler
-
-
-def get_configured_sampler(dataset_type, dataset, sequential, n_instances_range, n_images, sem_cls_filter,
-                           instance_count_file):
-    if n_instances_range is not None:
-        if dataset_type != 'voc':
-            raise NotImplementedError('Need an established place to save instance counts')
-        instance_counts = torch.from_numpy(np.load(instance_count_file)) \
-            if os.path.isfile(instance_count_file) else None
-        stats = dataset_statistics.InstanceDatasetStatistics(dataset, instance_counts)
-        if instance_counts is None:
-            stats.compute_statistics()
-            instance_counts = stats.instance_counts
-            np.save(instance_count_file, instance_counts.numpy())
-    else:
-        stats = dataset_statistics.InstanceDatasetStatistics(dataset)
-
-    my_sampler = get_sampler(stats, sequential=sequential, n_instances_range=n_instances_range, sem_cls=sem_cls_filter,
-                             n_images=n_images)
-    if n_images:
-        assert len(my_sampler.indices) == n_images
-    return my_sampler
-
-
-def get_dataloaders(cfg, dataset_type, cuda, sampler_cfg=None):
-    # 1. dataset
-    if dataset_type == 'synthetic':
-        train_dataset, val_dataset = get_synthetic_datasets(cfg)
-    elif dataset_type == 'voc':
-        train_dataset, val_dataset = get_voc_datasets(cfg, VOC_ROOT)
-        if cfg['semantic_subset'] is not None:
-            train_dataset.reduce_to_semantic_subset(cfg['semantic_subset'])
-            val_dataset.reduce_to_semantic_subset(cfg['semantic_subset'])
-        instance_cap = cfg['n_instances_per_class'] if cfg['dataset_instance_cap'] == 'match_model' else \
-            cfg['dataset_instance_cap']
-        if instance_cap is not None:
-            train_dataset.set_instance_cap(instance_cap)
-            val_dataset.set_instance_cap(instance_cap)
-    else:
-        raise ValueError('dataset_type={} not recognized'.format(dataset_type))
-
-    # 2. samplers
-    if sampler_cfg is None:
-        train_sampler = samplers.sampler.RandomSampler(train_dataset)
-        val_sampler = samplers.sampler.SequentialSampler(val_dataset)
-        train_for_val_sampler = samplers.sampler.SequentialSampler(train_dataset)
-    else:
-        train_sampler_cfg = sampler_cfg['train']
-        val_sampler_cfg = sampler_cfg['val']
-        train_for_val_cfg = pop_without_del(sampler_cfg, 'train_for_val', None)
-        sampler_cfg['train_for_val'] = train_for_val_cfg
-
-        sem_cls_filter = pop_without_del(train_sampler_cfg, 'sem_cls_filter', None)
-        if sem_cls_filter is not None:
-            if isinstance(sem_cls_filter[0], str):
-                try:
-                    sem_cls_filter = [train_dataset.class_names.index(class_name) for class_name in sem_cls_filter]
-                except:
-                    sem_cls_filter = [int(np.where(train_dataset.class_names == class_name)[0][0])
-                                      for class_name in sem_cls_filter]
-        train_instance_count_file = os.path.join(VOC_ROOT, 'train_instance_counts.npy')
-        train_sampler = get_configured_sampler(dataset_type, train_dataset, sequential=True,
-                                               n_instances_range=pop_without_del(train_sampler_cfg,
-                                                                                 'n_instances_range', None),
-                                               n_images=pop_without_del(train_sampler_cfg, 'n_images', None),
-                                               sem_cls_filter=sem_cls_filter,
-                                               instance_count_file=train_instance_count_file)
-        if isinstance(val_sampler_cfg, str) and val_sampler_cfg == 'copy_train':
-            val_sampler = train_sampler.copy(sequential_override=True)
-            val_dataset = train_dataset
-        else:
-            sem_cls_filter = pop_without_del(val_sampler_cfg, 'sem_cls_filter', None)
-            if sem_cls_filter is not None:
-                if isinstance(sem_cls_filter[0], str):
-                    try:
-                        sem_cls_filter = [val_dataset.class_names.index(class_name) for class_name in sem_cls_filter]
-                    except:
-                        sem_cls_filter = [int(np.where(val_dataset.class_names == class_name)[0][0])
-                                          for class_name in sem_cls_filter]
-            val_instance_count_file = os.path.join(VOC_ROOT, 'val_instance_counts.npy')
-            val_sampler = get_configured_sampler(dataset_type, val_dataset, sequential=True,
-                                                 n_instances_range=pop_without_del(val_sampler_cfg,
-                                                                                   'n_instances_range', None),
-                                                 n_images=pop_without_del(val_sampler_cfg, 'n_images', None),
-                                                 sem_cls_filter=sem_cls_filter,
-                                                 instance_count_file=val_instance_count_file)
-
-        cut_n_images = pop_without_del(train_for_val_cfg, 'n_images', None) or len(train_dataset)
-        train_for_val_sampler = train_sampler.copy(sequential_override=True,
-                                                   cut_n_images=None if cut_n_images is None
-                                                   else min(cut_n_images, len(train_sampler)))
-
-    # Create dataloaders from datasets and samplers
-    loader_kwargs = {'num_workers': 4, 'pin_memory': True} if cuda else {}
-
-    train_loader = torch.utils.data.DataLoader(train_dataset, batch_size=1, sampler=train_sampler, **loader_kwargs)
-    val_loader = torch.utils.data.DataLoader(val_dataset, batch_size=1, sampler=val_sampler, **loader_kwargs)
-    train_loader_for_val = torch.utils.data.DataLoader(train_dataset, batch_size=1,
-                                                       sampler=train_for_val_sampler, **loader_kwargs)
-
-    if DEBUG_ASSERTS:
-        try:
-            i, [sl, il] = [d for i, d in enumerate(train_loader) if i == 0][0]
-        except:
-            raise
-
-    return {
-        'train': train_loader,
-        'val': val_loader,
-        'train_for_val': train_loader_for_val,
-    }
-
-
-def pairwise_and(list1, list2):
-    return [a and b for a, b in zip(list1, list2)]
-
-
-=======
->>>>>>> 0df7e862
 def pairwise_or(list1, list2):
     return [a or b for a, b in zip(list1, list2)]
 
