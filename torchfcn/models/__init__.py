# flake8: noqa
from .fcn32s import FCN32s
from .fcn16s import FCN16s
from .fcn8s import FCN8s
from .fcn8s import FCN8sAtOnce
<<<<<<< HEAD
from .fcn8s_instance import FCN8sInstance
from .vgg import VGG16
from .simple_sym_fcn import SimpleSymmetricFCN
=======
from .fcn8s_instance import FCN8sInstanceAtOnce, FCN8sInstanceNotAtOnce, FCN8sInstanceNotAtOncePretrained
from .vgg import VGG16
>>>>>>> a1e469eb
<|MERGE_RESOLUTION|>--- conflicted
+++ resolved
@@ -3,11 +3,6 @@
 from .fcn16s import FCN16s
 from .fcn8s import FCN8s
 from .fcn8s import FCN8sAtOnce
-<<<<<<< HEAD
-from .fcn8s_instance import FCN8sInstance
-from .vgg import VGG16
-from .simple_sym_fcn import SimpleSymmetricFCN
-=======
 from .fcn8s_instance import FCN8sInstanceAtOnce, FCN8sInstanceNotAtOnce, FCN8sInstanceNotAtOncePretrained
 from .vgg import VGG16
->>>>>>> a1e469eb
+from .simple_sym_fcn import SimpleSymmetricFCN