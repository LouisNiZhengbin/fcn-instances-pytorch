--- conflicted
+++ resolved
@@ -5,21 +5,11 @@
 import os.path as osp
 import shutil
 
+import fcn
 import numpy as np
 import pytz
 import scipy.misc
 import torch
-<<<<<<< HEAD
-import tqdm
-from torch.autograd import Variable
-
-import torchfcn
-from torchfcn import losses
-from torchfcn import visualization_utils
-from torchfcn.visualization_utils import log_images
-
-MY_TIMEZONE = 'America/New_York'
-=======
 from torch.autograd import Variable
 import tqdm
 import torch.nn.functional as F
@@ -35,22 +25,17 @@
 MY_TIMEZONE = 'America/New_York'
 
 DEBUG_ASSERTS = True
->>>>>>> a1e469eb
 
 
 class Trainer(object):
+
     def __init__(self, cuda, model, optimizer,
-<<<<<<< HEAD
-                 train_loader, val_loader, out, max_iter,
-                 size_average=False, interval_validate=None, matching_loss=True,
-                 tensorboard_writer=None, visualize_overlay=False, visualize_confidence=True):
-=======
                  train_loader, val_loader, out, max_iter, instance_problem,
                  size_average=True, interval_validate=None, matching_loss=True,
                  tensorboard_writer=None, train_loader_for_val=None, loader_semantic_lbl_only=False,
                  use_semantic_loss=False):
->>>>>>> a1e469eb
         self.cuda = cuda
+
         self.model = model
         self.optim = optimizer
 
@@ -62,16 +47,11 @@
         self.size_average = size_average
         self.matching_loss = matching_loss
         self.tensorboard_writer = tensorboard_writer
-<<<<<<< HEAD
-        self.visualize_overlay = visualize_overlay
-        self.visualize_confidence = visualize_confidence
-=======
         self.train_loader_for_val = train_loader_for_val
         self.loader_semantic_lbl_only = loader_semantic_lbl_only
         self.instance_problem = instance_problem
         self.which_heatmaps_to_visualize = 'same semantic'  # 'all'
         self.use_semantic_loss = use_semantic_loss
->>>>>>> a1e469eb
 
         if interval_validate is None:
             self.interval_validate = len(self.train_loader)
@@ -146,67 +126,10 @@
         else:
             data_loader = self.val_loader
 
-<<<<<<< HEAD
-    def validate(self, split='val', write_metrics=None, save_checkpoint=None,
-                 update_best_checkpoint=None):
-        """
-        If split == 'val': write_metrics, save_checkpoint, update_best_checkpoint default to True.
-        If split == 'train': write_metrics, save_checkpoint, update_best_checkpoint default to
-            False.
-        """
-        write_metrics = (split == 'val') if write_metrics is None else write_metrics
-        save_checkpoint = (split == 'val') if save_checkpoint is None else save_checkpoint
-        update_best_checkpoint = save_checkpoint if update_best_checkpoint is None \
-            else update_best_checkpoint
-        compute_metrics = write_metrics or save_checkpoint or update_best_checkpoint
-
-        assert split in ['train', 'val']
-        if split == 'train':
-            data_loader = self.train_loader
-        else:
-            data_loader = self.val_loader
-
-=======
->>>>>>> a1e469eb
         # eval instead of training mode temporarily
         training = self.model.training
         self.model.eval()
 
-<<<<<<< HEAD
-        n_class = self.model.n_classes
-
-        val_loss = 0
-        visualizations = []
-        label_trues, label_preds = [], []
-        for batch_idx, (data, target) in tqdm.tqdm(
-                enumerate(data_loader), total=len(data_loader),
-                desc='Valid iteration=%d' % self.iteration, ncols=80,
-                leave=False):
-            should_visualize = len(visualizations) < 9
-            if not(compute_metrics or should_visualize):
-                # Don't waste computation if we don't need to run on the remaining images
-                continue
-            true_labels_single_batch, pred_labels_single_batch, val_loss_single_batch, \
-                visualizations_single_batch = self.validate_single_batch(
-                    data, target, data_loader=data_loader, n_class=n_class,
-                    should_visualize=should_visualize)
-            label_trues += true_labels_single_batch
-            label_preds += pred_labels_single_batch
-            val_loss += val_loss_single_batch
-            visualizations += visualizations_single_batch
-        val_loss /= len(data_loader)
-
-        self.export_visualizations(visualizations, split)
-
-        if compute_metrics:
-            metrics = torchfcn.utils.label_accuracy_score(
-                label_trues, label_preds, n_class)
-            if write_metrics:
-                self.write_metrics(metrics, val_loss, split)
-                if self.tensorboard_writer is not None:
-                    self.tensorboard_writer.add_scalar('data/{}_loss'.format(split),
-                                                       val_loss, self.iteration)
-=======
         val_loss = 0
         segmentation_visualizations, score_visualizations = [], []
         label_trues, label_preds, scores, pred_permutations = [], [], [], []
@@ -267,34 +190,16 @@
                     self.tensorboard_writer.add_scalar('metrics/{}/mIOU'.format(split), metrics[2],
                                                        self.iteration)
 
->>>>>>> a1e469eb
             if save_checkpoint:
                 self.save_checkpoint()
             if update_best_checkpoint:
                 self.update_best_checkpoint_if_best(mean_iu=metrics[2])
-<<<<<<< HEAD
-=======
             self.compute_and_write_instance_metrics()
->>>>>>> a1e469eb
 
         # Restore training settings set prior to function call
         if training:
             self.model.train()
 
-<<<<<<< HEAD
-    def export_visualizations(self, visualizations, split='val_'):
-        out = osp.join(self.out, 'visualization_viz')
-        if not osp.exists(out):
-            os.makedirs(out)
-        out_file = osp.join(out, 'iter%012d.jpg' % self.iteration)
-        out_img = visualization_utils.get_tile_image(visualizations, margin_color=[255, 255, 255],
-                                                     margin_size=50)
-        scipy.misc.imsave(out_file, out_img)
-        if self.tensorboard_writer is not None:
-            basename = split
-            tag = '{}images'.format(basename, 0)
-            log_images(self.tensorboard_writer, tag, [out_img], self.iteration, numbers=[0])
-=======
         visualizations = (segmentation_visualizations, score_visualizations)
         return metrics, visualizations
 
@@ -338,18 +243,12 @@
             label_preds_permuted = label_preds
         metrics = torchfcn.utils.label_accuracy_score(label_trues, label_preds_permuted, n_class=self.n_combined_class)
         return metrics
->>>>>>> a1e469eb
 
     def write_metrics(self, metrics, loss, split):
         with open(osp.join(self.out, 'log.csv'), 'a') as f:
             elapsed_time = (
-<<<<<<< HEAD
-                datetime.datetime.now(pytz.timezone(MY_TIMEZONE)) -
-                self.timestamp_start).total_seconds()
-=======
                     datetime.datetime.now(pytz.timezone(MY_TIMEZONE)) -
                     self.timestamp_start).total_seconds()
->>>>>>> a1e469eb
             if split == 'val':
                 log = [self.epoch, self.iteration] + [''] * 5 + \
                       [loss] + list(metrics) + [elapsed_time]
@@ -361,14 +260,11 @@
             log = map(str, log)
             f.write(','.join(log) + '\n')
 
-<<<<<<< HEAD
-=======
     def export_visualizations(self, visualizations, basename='val_', tile=True, outdir=None):
         outdir = outdir or osp.join(self.out, 'visualization_viz')
         export_visualizations(visualizations, outdir, self.tensorboard_writer, self.iteration, basename=basename,
                               tile=tile)
 
->>>>>>> a1e469eb
     def save_checkpoint(self):
         torch.save({
             'epoch': self.epoch,
@@ -386,21 +282,6 @@
             shutil.copy(osp.join(self.out, 'checkpoint.pth.tar'),
                         osp.join(self.out, 'model_best.pth.tar'))
 
-<<<<<<< HEAD
-    def validate_single_batch(self, data, target, data_loader, n_class, should_visualize):
-        true_labels = []
-        pred_labels = []
-        visualizations = []
-        val_loss = 0
-        if self.cuda:
-            data, target = data.cuda(), target.cuda()
-        data, target = Variable(data, volatile=True), Variable(target)
-        score = self.model(data)
-
-        gt_permutations, loss = losses.cross_entropy2d(
-            score, target, semantic_instance_labels=self.model.semantic_instance_class_list,
-            matching=self.matching_loss, size_average=self.size_average)
-=======
     def validate_single_batch(self, data, sem_lbl, inst_lbl, data_loader, should_visualize):
         true_labels = []
         pred_labels = []
@@ -416,28 +297,11 @@
                                   Variable(sem_lbl), Variable(inst_lbl)
         score = self.model(data)
         pred_permutations, loss = self.my_cross_entropy(score, sem_lbl, inst_lbl)
->>>>>>> a1e469eb
         if np.isnan(float(loss.data[0])):
             raise ValueError('loss is nan while validating')
         val_loss += float(loss.data[0]) / len(data)
 
         imgs = data.data.cpu()
-<<<<<<< HEAD
-        # numpy_score = score.data.numpy()
-        lbl_pred = score.data.max(dim=1)[1].cpu().numpy()[:, :, :]
-        # confidence = numpy_score[numpy_score == numpy_score.max(dim=1)[0]]
-        lbl_true = target.data.cpu()
-        for img, lt, lp in zip(imgs, lbl_true, lbl_pred):
-            img, lt = data_loader.dataset.untransform(img, lt)
-            true_labels.append(lt)
-            pred_labels.append(lp)
-            if should_visualize:
-                viz = visualization_utils.visualize_segmentation(
-                    lbl_pred=lp, lbl_true=lt, img=img, n_class=n_class,
-                    overlay=self.visualize_overlay)
-                visualizations.append(viz)
-        return true_labels, pred_labels, val_loss, visualizations
-=======
         softmax_scores = F.softmax(score, dim=1).data.cpu().numpy()
         inst_lbl_pred = score.data.max(dim=1)[1].cpu().numpy()[:, :, :]
 
@@ -504,17 +368,12 @@
         return instance_utils.combine_semantic_and_instance_labels(sem_lbl, inst_lbl,
                                                                    semantic_instance_class_list,
                                                                    instance_count_id_list)
->>>>>>> a1e469eb
 
     def train_epoch(self):
         self.model.train()
 
-<<<<<<< HEAD
-        n_class = self.model.n_classes
-=======
         # n_class = len(self.train_loader.dataset.class_names)
         # n_class = self.model.n_classes
->>>>>>> a1e469eb
 
         for batch_idx, (data, target) in tqdm.tqdm(  # tqdm: progress bar
                 enumerate(self.train_loader), total=len(self.train_loader),
@@ -527,7 +386,6 @@
                 if self.train_loader_for_val is not None:
                     self.validate('train')
                 self.validate()
-                self.validate(split='train')
 
             assert self.model.training
             if not self.loader_semantic_lbl_only:
@@ -545,49 +403,25 @@
             self.optim.zero_grad()
             score = self.model(data)
 
-<<<<<<< HEAD
-            gt_permutations, loss = losses.cross_entropy2d(
-                score, target,
-                matching=self.matching_loss,
-                size_average=self.size_average,
-                semantic_instance_labels=self.model.semantic_instance_class_list,
-                break_here=False)  # iteration > 100
-=======
             pred_permutations, loss = self.my_cross_entropy(score, sem_lbl, inst_lbl)
->>>>>>> a1e469eb
             loss /= len(data)
             if np.isnan(float(loss.data[0])):
                 raise ValueError('loss is nan while training')
             if self.tensorboard_writer is not None:
-<<<<<<< HEAD
-                self.tensorboard_writer.add_scalar('data/training_loss', loss.data[0],
-=======
                 self.tensorboard_writer.add_scalar('metrics/training_loss', loss.data[0],
->>>>>>> a1e469eb
                                                    self.iteration)
             loss.backward()
             self.optim.step()
 
-<<<<<<< HEAD
-            lbl_pred = score.data.max(1)[1].cpu().numpy()[:, :, :]
-            lbl_true = target.data.cpu().numpy()
-            metrics = []
-            for lt, lp in zip(lbl_true, lbl_pred):
-=======
             inst_lbl_pred = score.data.max(1)[1].cpu().numpy()[:, :, :]
             lbl_true_sem, lbl_true_inst = sem_lbl.data.cpu().numpy(), inst_lbl.data.cpu().numpy()
             metrics = []
             for sem_lbl, inst_lbl, lp in zip(lbl_true_sem, lbl_true_inst, inst_lbl_pred):
                 lt_combined = self.gt_tuple_to_combined(sem_lbl, inst_lbl)
->>>>>>> a1e469eb
                 acc, acc_cls, mean_iu, fwavacc = \
                     self.compute_metrics(label_trues=[lt_combined], label_preds=[lp], permutations=[pred_permutations])
                 metrics.append((acc, acc_cls, mean_iu, fwavacc))
             metrics = np.mean(metrics, axis=0)
-<<<<<<< HEAD
-
-=======
->>>>>>> a1e469eb
             self.write_metrics(metrics, loss, split='train')
             if self.iteration >= self.max_iter:
                 break
