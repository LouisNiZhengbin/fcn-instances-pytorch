#!/usr/bin/env python

import argparse
import os
import os.path as osp
import numbers

import torch

import torchfcn
import tqdm
import numpy as np
from torchfcn.datasets import dataset_utils

from examples.voc.script_utils import get_log_dir
from examples.voc.script_utils import get_parameters

from tensorboardX import SummaryWriter
from torchfcn.datasets import voc

import matplotlib.pyplot as plt

configurations = {
    # same configuration as original work
    # https://github.com/shelhamer/fcn.berkeleyvision.org
    1: dict(
        max_iteration=100000,
        lr=1.0e-10,
        momentum=0.99,
        weight_decay=0.0005,
        interval_validate=4000,
    )
}

here = osp.dirname(osp.abspath(__file__))


def main():
    pass


def load_dataset_summary(summary_file, key_file):
    val_d = dict(np.load(summary_file).iteritems())
    key_d = dict(np.load(key_file).iteritems())
    return val_d, key_d


def plot_summary_histograms(train_dataset_summary, figure_dir='/tmp'):
    for i, (k, v) in tqdm.tqdm(enumerate(train_dataset_summary.iteritems()),
                               total=len(train_dataset_summary.keys()), ncols=80,
                               desc='Generating plots...', leave=True):
        if type(v) is not np.ndarray:
            print('Ignoring {} of type {}'.format(k, type(v)))
            continue
        if not isinstance(v[0], numbers.Number) and type(v[0]) is not np.ndarray:
            print('Ignoring {} whose elements are of type {}'.format(k, type(v)))
            continue
        plt.figure(1)
        plt.clf()
        bins = np.linspace(v.min(), v.max(), 50)
        if k == 'number_of_instances_per_semantic_class':
            bins = [bin for bin in bins if bin > 0]
        if len(v.shape) == 1:
            plt.hist(v, bins, alpha=0.8, label='{}: {}'.format(k, 'all'))
            plt.legend()
            plt.savefig('{}/{}.png'.format(figure_dir, k))
        else:
            if v.shape[1] > 1000:
                print('Ignoring {}, shape {}: would require {} plots'.format(k, v.shape,
                                                                             v.shape[1]))
                print(v.shape)
                continue
            for idx in tqdm.tqdm(range(v.shape[1]), total=v.shape[1], ncols=80,
                                 desc='Subplots for data {}'.format(k), leave=False):
                plt.clf()
                if k == 'number_of_instances_per_semantic_class':
                    idx_name = train_key['semantic_names'][idx] + ' ({})'.format(idx)
                else:
                    idx_name = idx
                plt.hist(v[:, idx], bins, alpha=0.8, label='{}: {}'.format(k, idx_name))
                plt.legend()
                plt.savefig('{}/{}_{}.png'.format(figure_dir, k, idx))


if __name__ == '__main__':
    n_max_per_class = 100
    parser = argparse.ArgumentParser()
    parser.add_argument('-g', '--gpu', type=int, required=True)
    parser.add_argument('-c', '--config', type=int, default=1,
                        choices=configurations.keys())
    parser.add_argument('--resume', help='Checkpoint path')
    args = parser.parse_args()

    gpu = args.gpu
    cfg = configurations[args.config]
    out = get_log_dir(osp.basename(__file__).replace(
        '.py', ''), args.config, cfg, parent_directory=osp.dirname(osp.abspath(__file__)))
    print('logdir: {}'.format(out))

    os.environ['CUDA_VISIBLE_DEVICES'] = str(gpu)
    cuda = torch.cuda.is_available()

    torch.manual_seed(1337)
    if cuda:
        torch.cuda.manual_seed(1337)

    # 1. dataset
    semantic_subset = None  # ['background', 'person']
    root = osp.expanduser('~/data/datasets')
    kwargs = {'num_workers': 4, 'pin_memory': True} if cuda else {}
    train_dataset = torchfcn.datasets.VOC2012ClassSeg(root, split='train', transform=True,
                                                      semantic_subset=semantic_subset,
                                                      n_max_per_class=n_max_per_class,
                                                      permute_instance_order=False,
                                                      set_extras_to_void=True,
                                                      return_semantic_instance_tuple=True)
    train_loader = torch.utils.data.DataLoader(train_dataset, batch_size=1, shuffle=False)

    # Make sure we can load an image
    try:
        [img, lbl] = train_loader.dataset[0]
    except:
        raise

    val_dataset = torchfcn.datasets.VOC2012ClassSeg(root, split='val', transform=True,
                                                    semantic_subset=semantic_subset,
                                                    n_max_per_class=n_max_per_class,
                                                    permute_instance_order=False,
                                                    set_extras_to_void=True,
                                                    return_semantic_instance_tuple=True)
    val_loader = torch.utils.data.DataLoader(val_dataset,
                                             batch_size=1, shuffle=False, **kwargs)

    splits = ['train', 'val']
    split = splits[0]
    dataset_summary_file = '/tmp/{}_dataset_summary.npz'.format(split)
    key_file = '/tmp/{}_key.npz'.format(split)
    train_dataset_summary, train_key = load_dataset_summary(dataset_summary_file, key_file)
<<<<<<< HEAD
    plot_summary_histograms(train_dataset_summary)
=======
    plot_summary_histograms(train_dataset_summary)


def load_dataset_summary(summary_file, key_file):
    val_d = dict(np.load(summary_file).iteritems())
    key_d = dict(np.load(key_file).iteritems())
    return val_d, key_d


def plot_summary_histograms(train_dataset_summary, figure_dir='/tmp'):
    for i, (k, v) in tqdm.tqdm(enumerate(train_dataset_summary.iteritems()),
                               total=len(train_dataset_summary.keys()), ncols=80,
                               desc='Generating plots...', leave=True):
        if type(v) is not np.ndarray:
            print('Ignoring {} of type {}'.format(v, type(v)))
            continue
        if not isinstance(v[0], numbers.Number):
            print('Ignoring {} whose elements are of type {}'.format(v, type(v)))
            continue
        plt.figure(1)
        plt.clf()
        bins = np.linspace(v.min(), v.max(), 50)
        if len(v.shape) == 1:
            plt.hist(v, bins, alpha=0.8, label='{}: {}'.format(k, 'all'))
            plt.legend()
            plt.savefig('{}/{}.png'.format(figure_dir, k))
        else:
            if v.shape[1] > 1000:
                print('Ignoring {}, shape {}: would require {} plots'.format(k, v.shape,
                                                                             v.shape[1]))
                print(v.shape)
                continue
            for idx in tqdm.tqdm(range(v.shape[1]), total=v.shape[1], ncols=80,
                                 desc='Subplots for data {}'.format(k), leave=False):
                plt.clf()
                plt.hist(v[:, idx], bins, alpha=0.8, label='{}: {}'.format(k, idx))
                plt.legend()
                plt.savefig('{}/{}_{}.png'.format(figure_dir, k, idx))


if __name__ == '__main__':
    main()
>>>>>>> 2205e717
<|MERGE_RESOLUTION|>--- conflicted
+++ resolved
@@ -136,9 +136,6 @@
     dataset_summary_file = '/tmp/{}_dataset_summary.npz'.format(split)
     key_file = '/tmp/{}_key.npz'.format(split)
     train_dataset_summary, train_key = load_dataset_summary(dataset_summary_file, key_file)
-<<<<<<< HEAD
-    plot_summary_histograms(train_dataset_summary)
-=======
     plot_summary_histograms(train_dataset_summary)
 
 
@@ -180,5 +177,4 @@
 
 
 if __name__ == '__main__':
-    main()
->>>>>>> 2205e717
+    main()