#!/usr/bin/env python

import argparse
import os
import os.path as osp

import torch

import torchfcn

from train_fcn32s import get_log_dir
from train_fcn32s import get_parameters


configurations = {
    # same configuration as original work
    # https://github.com/shelhamer/fcn.berkeleyvision.org
    1: dict(
        max_iteration=100000,
        lr=1.0e-10,
        momentum=0.99,
        weight_decay=0.0005,
        interval_validate=4000,
    )
}


here = osp.dirname(osp.abspath(__file__))


def main():
    parser = argparse.ArgumentParser()
    parser.add_argument('-g', '--gpu', type=int, required=True)
    parser.add_argument('-c', '--config', type=int, default=1,
                        choices=configurations.keys())
    parser.add_argument('--resume', help='Checkpoint path')
    args = parser.parse_args()

    gpu = args.gpu
    cfg = configurations[args.config]
<<<<<<< HEAD
    out = get_log_dir('fcn8s-atonce', args.config, cfg)
    print('logdir: {}'.format(out))
=======
    out = get_log_dir(__file__.replace('.py', ''), args.config, cfg)
>>>>>>> a7232673
    resume = args.resume

    os.environ['CUDA_VISIBLE_DEVICES'] = str(gpu)
    cuda = torch.cuda.is_available()

    torch.manual_seed(1337)
    if cuda:
        torch.cuda.manual_seed(1337)

    # 1. dataset

    root = osp.expanduser('~/data/datasets')
    kwargs = {'num_workers': 4, 'pin_memory': True} if cuda else {}
    train_loader = torch.utils.data.DataLoader(
        torchfcn.datasets.SBDClassSeg(root, split='train', transform=True),
        batch_size=1, shuffle=True, **kwargs)
    val_loader = torch.utils.data.DataLoader(
        torchfcn.datasets.VOC2011ClassSeg(
            root, split='seg11valid', transform=True),
        batch_size=1, shuffle=False, **kwargs)

    # 2. model

    model = torchfcn.models.FCN8sAtOnce(n_class=21)
    start_epoch = 0
    start_iteration = 0
    if resume:
        checkpoint = torch.load(resume)
        model.load_state_dict(checkpoint['model_state_dict'])
        start_epoch = checkpoint['epoch']
        start_iteration = checkpoint['iteration']
    else:
        vgg16 = torchfcn.models.VGG16(pretrained=True)
        model.copy_params_from_vgg16(vgg16)
    if cuda:
        model = model.cuda()

    # 3. optimizer

    optim = torch.optim.SGD(
        [
            {'params': get_parameters(model, bias=False)},
            {'params': get_parameters(model, bias=True),
             'lr': cfg['lr'] * 2, 'weight_decay': 0},
        ],
        lr=cfg['lr'],
        momentum=cfg['momentum'],
        weight_decay=cfg['weight_decay'])
    if resume:
        optim.load_state_dict(checkpoint['optim_state_dict'])

    trainer = torchfcn.Trainer(
        cuda=cuda,
        model=model,
        optimizer=optim,
        train_loader=train_loader,
        val_loader=val_loader,
        out=out,
        max_iter=cfg['max_iteration'],
        interval_validate=cfg.get('interval_validate', len(train_loader)),
    )
    trainer.epoch = start_epoch
    trainer.iteration = start_iteration
    trainer.train()


if __name__ == '__main__':
    main()<|MERGE_RESOLUTION|>--- conflicted
+++ resolved
@@ -38,12 +38,8 @@
 
     gpu = args.gpu
     cfg = configurations[args.config]
-<<<<<<< HEAD
-    out = get_log_dir('fcn8s-atonce', args.config, cfg)
+    out = get_log_dir(__file__.replace('.py', ''), args.config, cfg)
     print('logdir: {}'.format(out))
-=======
-    out = get_log_dir(__file__.replace('.py', ''), args.config, cfg)
->>>>>>> a7232673
     resume = args.resume
 
     os.environ['CUDA_VISIBLE_DEVICES'] = str(gpu)
