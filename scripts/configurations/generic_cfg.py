--- conflicted
+++ resolved
@@ -13,15 +13,11 @@
 # this one.  Ran into issues not copying this dictionary when I started changing it, and it changes all the config
 # dictionaries.
 _default_config = dict(
-<<<<<<< HEAD
-    # Loss
+    # loss
     matching=True,
     size_average=True,
 
-    # Optimization
-=======
     # optim
->>>>>>> 7964832f
     optim='sgd',
     max_iteration=100000,
     lr=1.0e-12,
@@ -29,11 +25,7 @@
     weight_decay=0.0005,
     clip=1e20,
 
-<<<<<<< HEAD
-    # Exports
-=======
     # export
->>>>>>> 7964832f
     interval_validate=4000,
     export_activations=False,
     activation_layers_to_export=('conv1_1',
@@ -41,54 +33,30 @@
                                  'upscore8', 'conv1x1_instance_to_semantic'),
     write_instance_metrics=True,
 
-<<<<<<< HEAD
-    # Dataset
+    # data
     dataset=None,
-    dataset_instance_cap='match_model',
+    dataset_instance_cap='match_model',  #
+    semantic_subset=None,
+    ordering=None,  # 'lr'
     sampler=None,
-    single_instance=False,  # map_to_single_instance_problem
-    semantic_subset=None,
     resize=False,
     resize_size=None,
     # semantic_only_labels=False,
-
-    # Precomputed transformations
-    ordering=None,  # 'lr'
-
-    # Network architecture
-    add_conv8=False,
-    n_instances_per_class=None,
-=======
-    # loss
-    matching=True,
-    size_average=True,
-
-    # data
-    semantic_only_labels=False,
-    set_extras_to_void=True,
-    semantic_subset=None,
-    ordering=None,  # 'lr'
-    sampler=None,
-    dataset=None,
-    dataset_instance_cap='match_model',  #
+    # set_extras_to_void=True,
 
     # problem_config
     n_instances_per_class=None,
     single_instance=False,  # map_to_single_instance_problem
 
     # model
->>>>>>> 7964832f
     initialize_from_semantic=False,
     bottleneck_channel_capacity=None,
     score_multiplier=None,
     freeze_vgg=False,
     map_to_semantic=False,
     augment_semantic=False,
-<<<<<<< HEAD
-=======
     use_conv8=False,
     use_attn_layer=False,
->>>>>>> 7964832f
 )
 
 
